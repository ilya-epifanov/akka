--- conflicted
+++ resolved
@@ -21,14 +21,11 @@
       <version>0.6</version>
     </dependency>
     <dependency>
-<<<<<<< HEAD
       <artifactId>akka-actors</artifactId>
       <groupId>se.scalablesolutions.akka</groupId>
       <version>0.6</version>
     	</dependency>
    <dependency>
-=======
->>>>>>> 6a5fbc49
       <groupId>com.rabbitmq</groupId>
       <artifactId>rabbitmq-client</artifactId>
       <version>0.9.1</version>
