/**
 *  Copyright (C) 2009-2011 Typesafe Inc. <http://www.typesafe.com>
 */

package akka.actor

import akka.dispatch._
import akka.util._
import scala.collection.immutable.Stack
import java.lang.{ UnsupportedOperationException, IllegalStateException }
import akka.serialization.Serialization
<<<<<<< HEAD
import java.util.concurrent.TimeUnit
import akka.event.EventStream
import akka.event.DeathWatch
import scala.annotation.tailrec
import java.util.concurrent.ConcurrentHashMap
import akka.event.LoggingAdapter
=======
import java.net.InetSocketAddress
import akka.remote.RemoteAddress
import akka.event.EventStream
import akka.event.DeathWatch
import scala.annotation.tailrec
import java.util.concurrent.{ TimeoutException, TimeUnit }
import java.util.concurrent.atomic.AtomicBoolean
>>>>>>> 0af92f24

/**
 * ActorRef is an immutable and serializable handle to an Actor.
 * <p/>
 * Create an ActorRef for an Actor by using the factory method on the Actor object.
 * <p/>
 * Here is an example on how to create an actor with a default constructor.
 * <pre>
 *   import Actor._
 *
 *   val actor = actorOf(Props[MyActor]
 *   actor ! message
 *   actor.stop()
 * </pre>
 *
 * You can also create and start actors like this:
 * <pre>
 *   val actor = actorOf(Props[MyActor]
 * </pre>
 *
 * Here is an example on how to create an actor with a non-default constructor.
 * <pre>
 *   import Actor._
 *
 *   val actor = actorOf(Props(new MyActor(...))
 *   actor ! message
 *   actor.stop()
 * </pre>
 *
 * The natural ordering of ActorRef is defined in terms of its [[akka.actor.ActorPath]].
 */
abstract class ActorRef extends java.lang.Comparable[ActorRef] with Serializable {
  scalaRef: InternalActorRef ⇒

  /**
   * Returns the path for this actor (from this actor up to the root actor).
   */
  def path: ActorPath

  /**
   * Comparison only takes address into account.
   */
  final def compareTo(other: ActorRef) = this.path compareTo other.path

  /**
   * Sends the specified message to the sender, i.e. fire-and-forget semantics.<p/>
   * <pre>
   * actor.tell(message);
   * </pre>
   */
  final def tell(msg: Any): Unit = this.!(msg)(null: ActorRef)

  /**
   * Java API. <p/>
   * Sends the specified message to the sender, i.e. fire-and-forget
   * semantics, including the sender reference if possible (not supported on
   * all senders).<p/>
   * <pre>
   * actor.tell(message, context);
   * </pre>
   */
  final def tell(msg: Any, sender: ActorRef): Unit = this.!(msg)(sender)

  /**
   * Akka Java API.
   *
   * Sends a message asynchronously returns a future holding the eventual reply message.
   *
   * <b>NOTE:</b>
   * Use this method with care. In most cases it is better to use 'tell' together with the sender
   * parameter to implement non-blocking request/response message exchanges.
   *
   * If you are sending messages using <code>ask</code> and using blocking operations on the Future, such as
   * 'get', then you <b>have to</b> use <code>getContext().sender().tell(...)</code>
   * in the target actor to send a reply message to the original sender, and thereby completing the Future,
   * otherwise the sender will block until the timeout expires.
   *
   * When using future callbacks, inside actors you need to carefully avoid closing over
   * the containing actor’s reference, i.e. do not call methods or access mutable state
   * on the enclosing actor from within the callback. This would break the actor
   * encapsulation and may introduce synchronization bugs and race conditions because
   * the callback will be scheduled concurrently to the enclosing actor. Unfortunately
   * there is not yet a way to detect these illegal accesses at compile time.
   */
  def ask(message: AnyRef, timeout: Timeout): Future[AnyRef] = ?(message, timeout).asInstanceOf[Future[AnyRef]]

  def ask(message: AnyRef, timeoutMillis: Long): Future[AnyRef] = ask(message, new Timeout(timeoutMillis))

  /**
   * Forwards the message and passes the original sender actor as the sender.
   * <p/>
   * Works with '!' and '?'/'ask'.
   */
  def forward(message: Any)(implicit context: ActorContext) = tell(message, context.sender)

  /**
   * Is the actor shut down?
   */
  def isTerminated: Boolean

  // FIXME RK check if we should scramble the bits or whether they can stay the same
  final override def hashCode: Int = path.hashCode

  final override def equals(that: Any): Boolean = that match {
    case other: ActorRef ⇒ path == other.path
    case _               ⇒ false
  }

  override def toString = "Actor[%s]".format(path)
}

/**
 * This trait represents the Scala Actor API
 * There are implicit conversions in ../actor/Implicits.scala
 * from ActorRef -> ScalaActorRef and back
 */
trait ScalaActorRef { ref: ActorRef ⇒

  /**
   * Sends a one-way asynchronous message. E.g. fire-and-forget semantics.
   * <p/>
   *
   * If invoked from within an actor then the actor reference is implicitly passed on as the implicit 'sender' argument.
   * <p/>
   *
   * This actor 'sender' reference is then available in the receiving actor in the 'sender' member variable,
   * if invoked from within an Actor. If not then no sender is available.
   * <pre>
   *   actor ! message
   * </pre>
   * <p/>
   */
  def !(message: Any)(implicit sender: ActorRef = null): Unit

  /**
   * Sends a message asynchronously, returning a future which may eventually hold the reply.
   * <b>NOTE:</b>
   * Use this method with care. In most cases it is better to use '!' together with implicit or explicit
   * sender parameter to implement non-blocking request/response message exchanges.
   *
   * If you are sending messages using <code>ask</code> and using blocking operations on the Future, such as
   * 'get', then you <b>have to</b> use <code>getContext().sender().tell(...)</code>
   * in the target actor to send a reply message to the original sender, and thereby completing the Future,
   * otherwise the sender will block until the timeout expires.
   *
   * When using future callbacks, inside actors you need to carefully avoid closing over
   * the containing actor’s reference, i.e. do not call methods or access mutable state
   * on the enclosing actor from within the callback. This would break the actor
   * encapsulation and may introduce synchronization bugs and race conditions because
   * the callback will be scheduled concurrently to the enclosing actor. Unfortunately
   * there is not yet a way to detect these illegal accesses at compile time.
   */
  def ?(message: Any)(implicit timeout: Timeout): Future[Any]

  /**
   * Sends a message asynchronously, returning a future which may eventually hold the reply.
   * The implicit parameter with the default value is just there to disambiguate it from the version that takes the
   * implicit timeout
   */
  def ?(message: Any, timeout: Timeout)(implicit ignore: Int = 0): Future[Any] = ?(message)(timeout)
}

/**
 * Internal trait for assembling all the functionality needed internally on
 * ActorRefs. NOTE THAT THIS IS NOT A STABLE EXTERNAL INTERFACE!
 *
 * DO NOT USE THIS UNLESS INTERNALLY WITHIN AKKA!
 */
private[akka] abstract class InternalActorRef extends ActorRef with ScalaActorRef {
  def resume(): Unit
  def suspend(): Unit
  def restart(cause: Throwable): Unit
  def stop(): Unit
  def sendSystemMessage(message: SystemMessage): Unit
  def getParent: InternalActorRef
  /**
   * Obtain ActorRef by possibly traversing the actor tree or looking it up at
   * some provider-specific location. This method shall return the end result,
   * i.e. not only the next step in the look-up; this will typically involve
   * recursive invocation. A path element of ".." signifies the parent, a
   * trailing "" element must be disregarded. If the requested path does not
   * exist, return Nobody.
   */
  def getChild(name: Iterator[String]): InternalActorRef
}

private[akka] case object Nobody extends MinimalActorRef {
  val path = new RootActorPath(new LocalAddress("all-systems"), "/Nobody")
}

/**
 *  Local (serializable) ActorRef that is used when referencing the Actor on its "home" node.
 */
private[akka] class LocalActorRef private[akka] (
  _system: ActorSystemImpl,
  _props: Props,
  _supervisor: InternalActorRef,
  val path: ActorPath,
  val systemService: Boolean = false,
  _receiveTimeout: Option[Duration] = None,
  _hotswap: Stack[PartialFunction[Any, Unit]] = Props.noHotSwap)
  extends InternalActorRef {

  /*
   * actorCell.start() publishes actorCell & this to the dispatcher, which
   * means that messages may be processed theoretically before the constructor
   * ends. The JMM guarantees visibility for final fields only after the end
   * of the constructor, so publish the actorCell safely by making it a
   * @volatile var which is NOT TO BE WRITTEN TO. The alternative would be to
   * move start() outside of the constructor, which would basically require
   * us to use purely factory methods for creating LocalActorRefs.
   */
  @volatile
  private var actorCell = newActorCell(_system, this, _props, _supervisor, _receiveTimeout, _hotswap)
  actorCell.start()

  protected def newActorCell(
    system: ActorSystemImpl,
    ref: InternalActorRef,
    props: Props,
    supervisor: InternalActorRef,
    receiveTimeout: Option[Duration],
    hotswap: Stack[PartialFunction[Any, Unit]]): ActorCell =
    new ActorCell(system, ref, props, supervisor, receiveTimeout, hotswap)

  protected def actorContext: ActorContext = actorCell

  /**
   * Is the actor terminated?
   * If this method returns true, it will never return false again, but if it
   * returns false, you cannot be sure if it's alive still (race condition)
   */
  override def isTerminated: Boolean = actorCell.isTerminated

  /**
   * Suspends the actor so that it will not process messages until resumed. The
   * suspend request is processed asynchronously to the caller of this method
   * as well as to normal message sends: the only ordering guarantee is that
   * message sends done from the same thread after calling this method will not
   * be processed until resumed.
   */
  def suspend(): Unit = actorCell.suspend()

  /**
   * Resumes a suspended actor.
   */
  def resume(): Unit = actorCell.resume()

  /**
   * Shuts down the actor and its message queue
   */
  def stop(): Unit = actorCell.stop()

  def getParent: InternalActorRef = actorCell.parent

  /**
   * Method for looking up a single child beneath this actor. Override in order
   * to inject “synthetic” actor paths like “/temp”.
   */
  protected def getSingleChild(name: String): InternalActorRef = {
    if (actorCell.isTerminated) Nobody // read of the mailbox status ensures we get the latest childrenRefs
    else {
      val children = actorCell.childrenRefs
      if (children contains name) children(name).child.asInstanceOf[InternalActorRef]
      else Nobody
    }
  }

  def getChild(names: Iterator[String]): InternalActorRef = {
    /*
     * The idea is to recursively descend as far as possible with LocalActor
     * Refs and hand over to that “foreign” child when we encounter it.
     */
    @tailrec
    def rec(ref: InternalActorRef, name: Iterator[String]): InternalActorRef =
      ref match {
        case l: LocalActorRef ⇒
          val n = name.next()
          val next = n match {
            case ".." ⇒ l.getParent
            case ""   ⇒ l
            case _    ⇒ l.getSingleChild(n)
          }
          if (next == Nobody || name.isEmpty) next else rec(next, name)
        case _ ⇒
          ref.getChild(name)
      }
    if (names.isEmpty) this
    else rec(this, names)
  }

  // ========= AKKA PROTECTED FUNCTIONS =========

  protected[akka] def underlying: ActorCell = actorCell

  def sendSystemMessage(message: SystemMessage) { underlying.dispatcher.systemDispatch(underlying, message) }

  def !(message: Any)(implicit sender: ActorRef = null): Unit = actorCell.tell(message, sender)

  def ?(message: Any)(implicit timeout: Timeout): Future[Any] = {
    actorCell.provider.ask(timeout) match {
      case Some(a) ⇒
        this.!(message)(a)
        a.result
      case None ⇒
        this.!(message)(null)
        new DefaultPromise[Any](0)(actorCell.system.dispatcher)
    }
  }

  def restart(cause: Throwable): Unit = actorCell.restart(cause)

  @throws(classOf[java.io.ObjectStreamException])
  private def writeReplace(): AnyRef = SerializedActorRef(path.toString)
}

/**
 * Memento pattern for serializing ActorRefs transparently
 */
case class SerializedActorRef(path: String) {
  import akka.serialization.Serialization.currentSystem

  @throws(classOf[java.io.ObjectStreamException])
  def readResolve(): AnyRef = currentSystem.value match {
    case null ⇒ throw new IllegalStateException(
      "Trying to deserialize a serialized ActorRef without an ActorSystem in scope." +
        " Use 'akka.serialization.Serialization.currentSystem.withValue(system) { ... }'")
    case someSystem ⇒ someSystem.actorFor(path)
  }
}

/**
 * Trait for ActorRef implementations where all methods contain default stubs.
 */
trait MinimalActorRef extends InternalActorRef {

  def getParent: InternalActorRef = Nobody
  def getChild(names: Iterator[String]): InternalActorRef = {
    val dropped = names.dropWhile(_.isEmpty)
    if (dropped.isEmpty) this
    else Nobody
  }

  //FIXME REMOVE THIS, ticket #1416
  //FIXME REMOVE THIS, ticket #1415
  def suspend(): Unit = ()
  def resume(): Unit = ()

  def stop(): Unit = ()

  def isTerminated = false

  def !(message: Any)(implicit sender: ActorRef = null): Unit = ()

  def ?(message: Any)(implicit timeout: Timeout): Future[Any] =
    throw new UnsupportedOperationException("Not supported for [%s]".format(getClass.getName))

  def sendSystemMessage(message: SystemMessage): Unit = ()
  def restart(cause: Throwable): Unit = ()
}

object MinimalActorRef {
  def apply(_path: ActorPath)(receive: PartialFunction[Any, Unit]): ActorRef = new MinimalActorRef {
    def path = _path
    override def !(message: Any)(implicit sender: ActorRef = null): Unit =
      if (receive.isDefinedAt(message)) receive(message)
  }
}

case class DeadLetter(message: Any, sender: ActorRef, recipient: ActorRef)

object DeadLetterActorRef {
  class SerializedDeadLetterActorRef extends Serializable { //TODO implement as Protobuf for performance?
    @throws(classOf[java.io.ObjectStreamException])
    private def readResolve(): AnyRef = Serialization.currentSystem.value.deadLetters
  }

  val serialized = new SerializedDeadLetterActorRef
}

class DeadLetterActorRef(val eventStream: EventStream) extends MinimalActorRef {
  @volatile
  private var brokenPromise: Future[Any] = _
  @volatile
  private var _path: ActorPath = _
  def path: ActorPath = {
    assert(_path != null)
    _path
  }

  private[akka] def init(dispatcher: MessageDispatcher, rootPath: ActorPath) {
<<<<<<< HEAD
    _path = rootPath / "deadLetters"
    brokenPromise = new KeptPromise[Any](Left(new ActorKilledException("In DeadLetterActorRef - promises are always broken.")))(dispatcher)
=======
    _path = rootPath / "null"
    brokenPromise = Promise.failed(new ActorKilledException("In DeadLetterActorRef - promises are always broken."))(dispatcher)
>>>>>>> 0af92f24
  }

  override def isTerminated(): Boolean = true

  override def !(message: Any)(implicit sender: ActorRef = this): Unit = message match {
    case d: DeadLetter ⇒ eventStream.publish(d)
    case _             ⇒ eventStream.publish(DeadLetter(message, sender, this))
  }

  override def ?(message: Any)(implicit timeout: Timeout): Future[Any] = {
    eventStream.publish(DeadLetter(message, this, this))
    // leave this in: guard with good visibility against really stupid/weird errors
    assert(brokenPromise != null)
    brokenPromise
  }

  @throws(classOf[java.io.ObjectStreamException])
  private def writeReplace(): AnyRef = DeadLetterActorRef.serialized
}

class VirtualPathContainer(val path: ActorPath, override val getParent: InternalActorRef, val log: LoggingAdapter) extends MinimalActorRef {

  private val children = new ConcurrentHashMap[String, InternalActorRef]

  def addChild(name: String, ref: InternalActorRef): Unit = {
    children.put(name, ref) match {
      case null ⇒ // okay
      case old  ⇒ log.warning("{} replacing child {} ({} -> {})", path, name, old, ref)
    }
  }

  def removeChild(name: String): Unit = {
    children.remove(name) match {
      case null ⇒ log.warning("{} trying to remove non-child {}", path, name)
      case _    ⇒ //okay
    }
  }

  def getChild(name: String): InternalActorRef = children.get(name)

  override def getChild(name: Iterator[String]): InternalActorRef = {
    if (name.isEmpty) this
    else {
      val n = name.next()
      if (n.isEmpty) this
      else children.get(n) match {
        case null ⇒ Nobody
        case some ⇒
          if (name.isEmpty) some
          else some.getChild(name)
      }
    }
  }
}

class AskActorRef(
  val path: ActorPath,
  override val getParent: InternalActorRef,
  val dispatcher: MessageDispatcher,
  val deathWatch: DeathWatch) extends MinimalActorRef {

  final val running = new AtomicBoolean(true)
  final val result = Promise[Any]()(dispatcher)

  override def !(message: Any)(implicit sender: ActorRef = null): Unit = if (running.get) message match {
    case Status.Success(r) ⇒ result.success(r)
    case Status.Failure(f) ⇒ result.failure(f)
    case other             ⇒ result.success(other)
  }

  override def sendSystemMessage(message: SystemMessage): Unit = message match {
    case _: Terminate ⇒ stop()
    case _            ⇒
  }

  override def ?(message: Any)(implicit timeout: Timeout): Future[Any] =
<<<<<<< HEAD
    new KeptPromise[Any](Left(new UnsupportedOperationException("Ask/? is not supported for [%s]".format(getClass.getName))))(dispatcher)
=======
    Promise.failed(new UnsupportedOperationException("Ask/? is not supported for %s".format(getClass.getName)))(dispatcher)
>>>>>>> 0af92f24

  override def isTerminated = result.isCompleted

  override def stop(): Unit = if (running.getAndSet(false)) {
    deathWatch.publish(Terminated(this))
  }

  @throws(classOf[java.io.ObjectStreamException])
  private def writeReplace(): AnyRef = SerializedActorRef(path.toString)
}<|MERGE_RESOLUTION|>--- conflicted
+++ resolved
@@ -9,22 +9,13 @@
 import scala.collection.immutable.Stack
 import java.lang.{ UnsupportedOperationException, IllegalStateException }
 import akka.serialization.Serialization
-<<<<<<< HEAD
 import java.util.concurrent.TimeUnit
 import akka.event.EventStream
 import akka.event.DeathWatch
 import scala.annotation.tailrec
 import java.util.concurrent.ConcurrentHashMap
 import akka.event.LoggingAdapter
-=======
-import java.net.InetSocketAddress
-import akka.remote.RemoteAddress
-import akka.event.EventStream
-import akka.event.DeathWatch
-import scala.annotation.tailrec
-import java.util.concurrent.{ TimeoutException, TimeUnit }
 import java.util.concurrent.atomic.AtomicBoolean
->>>>>>> 0af92f24
 
 /**
  * ActorRef is an immutable and serializable handle to an Actor.
@@ -331,7 +322,7 @@
         a.result
       case None ⇒
         this.!(message)(null)
-        new DefaultPromise[Any](0)(actorCell.system.dispatcher)
+        Promise[Any]()(actorCell.system.dispatcher)
     }
   }
 
@@ -416,13 +407,8 @@
   }
 
   private[akka] def init(dispatcher: MessageDispatcher, rootPath: ActorPath) {
-<<<<<<< HEAD
     _path = rootPath / "deadLetters"
-    brokenPromise = new KeptPromise[Any](Left(new ActorKilledException("In DeadLetterActorRef - promises are always broken.")))(dispatcher)
-=======
-    _path = rootPath / "null"
     brokenPromise = Promise.failed(new ActorKilledException("In DeadLetterActorRef - promises are always broken."))(dispatcher)
->>>>>>> 0af92f24
   }
 
   override def isTerminated(): Boolean = true
@@ -499,11 +485,7 @@
   }
 
   override def ?(message: Any)(implicit timeout: Timeout): Future[Any] =
-<<<<<<< HEAD
-    new KeptPromise[Any](Left(new UnsupportedOperationException("Ask/? is not supported for [%s]".format(getClass.getName))))(dispatcher)
-=======
     Promise.failed(new UnsupportedOperationException("Ask/? is not supported for %s".format(getClass.getName)))(dispatcher)
->>>>>>> 0af92f24
 
   override def isTerminated = result.isCompleted
 
