/**
 *  Copyright (C) 2009-2011 Typesafe Inc. <http://www.typesafe.com>
 */

package akka.actor

import akka.event.EventHandler
import akka.dispatch._
import akka.config._
import akka.config.Supervision._
import akka.util._
import akka.serialization.{ Serializer, Serialization }
import ReflectiveAccess._
import ClusterModule._
import java.net.InetSocketAddress
import java.util.concurrent.atomic.AtomicReference
import java.util.concurrent.{ ScheduledFuture, ConcurrentHashMap, TimeUnit }
import java.util.{ Map ⇒ JMap }

import scala.reflect.BeanProperty
import scala.collection.immutable.Stack
import scala.annotation.tailrec
import java.lang.IllegalStateException

private[akka] object ActorRefInternals {

  /**
   * LifeCycles for ActorRefs.
   */
  private[akka] sealed trait StatusType

  object UNSTARTED extends StatusType

  object RUNNING extends StatusType

  object BEING_RESTARTED extends StatusType

  object SHUTDOWN extends StatusType

}

/**
 * ActorRef is an immutable and serializable handle to an Actor.
 * <p/>
 * Create an ActorRef for an Actor by using the factory method on the Actor object.
 * <p/>
 * Here is an example on how to create an actor with a default constructor.
 * <pre>
 *   import Actor._
 *
 *   val actor = actorOf[MyActor]
 *   actor.start()
 *   actor ! message
 *   actor.stop()
 * </pre>
 *
 * You can also create and start actors like this:
 * <pre>
 *   val actor = actorOf[MyActor].start()
 * </pre>
 *
 * Here is an example on how to create an actor with a non-default constructor.
 * <pre>
 *   import Actor._
 *
 *   val actor = actorOf(new MyActor(...))
 *   actor.start()
 *   actor ! message
 *   actor.stop()
 * </pre>
 *
 * @author <a href="http://jonasboner.com">Jonas Bon&#233;r</a>
 */
trait ActorRef extends ActorRefShared with ForwardableChannel with java.lang.Comparable[ActorRef] with Serializable {
  scalaRef: ScalaActorRef ⇒
  // Only mutable for RemoteServer in order to maintain identity across nodes
  @volatile
  protected[akka] var _uuid = newUuid
  @volatile
  protected[this] var _status: ActorRefInternals.StatusType = ActorRefInternals.UNSTARTED

  def address: String

  /**
   * User overridable callback/setting.
   * <p/>
   * Defines the default timeout for '?'/'ask' invocations,
   * e.g. the timeout for the future returned by the call to '?'/'ask'.
   */
  @deprecated("Will be replaced by implicit-scoped timeout on all methods that needs it, will default to timeout specified in config", "1.1")
  @BeanProperty
  @volatile
  var timeout: Long = Actor.TIMEOUT

  /**
   * User overridable callback/setting.
   * <p/>
   * Defines the default timeout for an initial receive invocation.
   * When specified, the receive function should be able to handle a 'ReceiveTimeout' message.
   */
  @volatile
  var receiveTimeout: Option[Long] = None

  /**
   * Akka Java API. <p/>
   * Defines the default timeout for an initial receive invocation.
   * When specified, the receive function should be able to handle a 'ReceiveTimeout' message.
   */
  def setReceiveTimeout(timeout: Long) {
    this.receiveTimeout = Some(timeout)
  }

  def getReceiveTimeout: Option[Long] = receiveTimeout

  /**
   * Akka Java API. <p/>
   *  A faultHandler defines what should be done when a linked actor signals an error.
   * <p/>
   * Can be one of:
   * <pre>
   * getContext().setFaultHandler(new AllForOneStrategy(new Class[]{Throwable.class},maxNrOfRetries, withinTimeRange));
   * </pre>
   * Or:
   * <pre>
   * getContext().setFaultHandler(new OneForOneStrategy(new Class[]{Throwable.class},maxNrOfRetries, withinTimeRange));
   * </pre>
   */
  def setFaultHandler(handler: FaultHandlingStrategy)

  def getFaultHandler: FaultHandlingStrategy

  /**
   * Akka Java API. <p/>
   *  A lifeCycle defines whether the actor will be stopped on error (Temporary) or if it can be restarted (Permanent)
   * <p/>
   * Can be one of:
   *
   * import static akka.config.Supervision.*;
   * <pre>
   * getContext().setLifeCycle(permanent());
   * </pre>
   * Or:
   * <pre>
   * getContext().setLifeCycle(temporary());
   * </pre>
   */
  def setLifeCycle(lifeCycle: LifeCycle)

  def getLifeCycle: LifeCycle

  /**
   * Akka Java API. <p/>
   * The default dispatcher is the <tt>Dispatchers.globalDispatcher</tt>.
   * This means that all actors will share the same event-driven executor based dispatcher.
   * <p/>
   * You can override it so it fits the specific use-case that the actor is used for.
   * See the <tt>akka.dispatch.Dispatchers</tt> class for the different
   * dispatchers available.
   * <p/>
   * The default is also that all actors that are created and spawned from within this actor
   * is sharing the same dispatcher as its creator.
   */
  def setDispatcher(dispatcher: MessageDispatcher) {
    this.dispatcher = dispatcher
  }

  def getDispatcher: MessageDispatcher = dispatcher

  /**
   *   Holds the hot swapped partial function.
   */
  @volatile
  protected[akka] var hotswap = Stack[PartialFunction[Any, Unit]]()

  /**
   *  This is a reference to the message currently being processed by the actor
   */
  @volatile
  protected[akka] var currentMessage: MessageInvocation = null

  /**
   * Comparison only takes uuid into account.
   */
  def compareTo(other: ActorRef) = this.uuid compareTo other.uuid

  /**
   * Returns the uuid for the actor.
   */
  def getUuid = _uuid

  def uuid = _uuid

  /**
   * Akka Java API. <p/>
   * The reference sender Actor of the last received message.
   * Is defined if the message was sent from another Actor, else None.
   */
  def getSender: Option[ActorRef] = sender

  /**
   * Akka Java API. <p/>
   * The reference sender future of the last received message.
   * Is defined if the message was sent with sent with '?'/'ask', else None.
   */
  def getSenderFuture: Option[Promise[Any]] = senderFuture

  /**
   * Is the actor being restarted?
   */
  def isBeingRestarted: Boolean = _status == ActorRefInternals.BEING_RESTARTED

  /**
   * Is the actor running?
   */
  def isRunning: Boolean = _status match {
    case ActorRefInternals.BEING_RESTARTED | ActorRefInternals.RUNNING ⇒ true
    case _ ⇒ false
  }

  /**
   * Is the actor shut down?
   */
  def isShutdown: Boolean = _status == ActorRefInternals.SHUTDOWN

  /**
   * Is the actor ever started?
   */
  def isUnstarted: Boolean = _status == ActorRefInternals.UNSTARTED

  /**
   * Only for internal use. UUID is effectively final.
   */
  protected[akka] def uuid_=(uid: Uuid) {
    _uuid = uid
  }

  /**
   * Akka Java API. <p/>
   * @see ask(message: AnyRef, sender: ActorRef): Future[_]
   * Uses the Actors default timeout (setTimeout()) and omits the sender
   */
  def ask(message: AnyRef): Future[AnyRef] = ask(message, timeout, null)

  /**
   * Akka Java API. <p/>
   * @see ask(message: AnyRef, sender: ActorRef): Future[_]
   * Uses the specified timeout (milliseconds)
   */
  def ask(message: AnyRef, timeout: Long): Future[Any] = ask(message, timeout, null)

  /**
   * Akka Java API. <p/>
   * @see ask(message: AnyRef, sender: ActorRef): Future[_]
   * Uses the Actors default timeout (setTimeout())
   */
  def ask(message: AnyRef, sender: ActorRef): Future[AnyRef] = ask(message, timeout, sender)

  /**
   *  Akka Java API. <p/>
   * Sends a message asynchronously returns a future holding the eventual reply message.
   * <p/>
   * <b>NOTE:</b>
   * Use this method with care. In most cases it is better to use 'sendOneWay' together with the 'getContext().getSender()' to
   * implement request/response message exchanges.
   * <p/>
   * If you are sending messages using <code>ask</code> then you <b>have to</b> use <code>getContext().reply(..)</code>
   * to send a reply message to the original sender. If not then the sender will block until the timeout expires.
   */
  def ask(message: AnyRef, timeout: Long, sender: ActorRef): Future[AnyRef] =
    ?(message, Timeout(timeout))(sender).asInstanceOf[Future[AnyRef]]

  /**
   * Akka Java API. <p/>
   * Forwards the message specified to this actor and preserves the original sender of the message
   */
  def forward(message: AnyRef, sender: ActorRef) {
    if (sender eq null) throw new IllegalArgumentException("The 'sender' argument to 'forward' can't be null")
    else forward(message)(sender)
  }

  /**
   * Akka Scala & Java API
   * Use <code>self.reply(..)</code> to reply with a message to the original sender of the message currently
   * being processed. This method  fails if the original sender of the message could not be determined with an
   * IllegalStateException.
   *
   * If you don't want deal with this IllegalStateException, but just a boolean, just use the <code>tryReply(...)</code>
   * version.
   *
   * <p/>
   * Throws an IllegalStateException if unable to determine what to reply to.
   */
  def reply(message: Any) = channel.!(message)(this)

  /**
   * Akka Scala & Java API
   * Use <code>tryReply(..)</code> to try reply with a message to the original sender of the message currently
   * being processed. This method
   * <p/>
   * Returns true if reply was sent, and false if unable to determine what to reply to.
   *
   * If you would rather have an exception, check the <code>reply(..)</code> version.
   */
  def tryReply(message: Any): Boolean = channel.safe_!(message)(this)

  /**
   * Sets the dispatcher for this actor. Needs to be invoked before the actor is started.
   */
  def dispatcher_=(md: MessageDispatcher)

  /**
   * Get the dispatcher for this actor.
   */
  def dispatcher: MessageDispatcher

  /**
   * Starts up the actor and its message queue.
   */
  def start(): this.type

  /**
   * Shuts down the actor its dispatcher and message queue.
   * Alias for 'stop'.
   */
  def exit() {
    stop()
  }

  /**
   * Shuts down the actor its dispatcher and message queue.
   */
  def stop()

  /**
   * Links an other actor to this actor. Links are unidirectional and means that a the linking actor will
   * receive a notification if the linked actor has crashed.
   * <p/>
   * If the 'trapExit' member field of the 'faultHandler' has been set to at contain at least one exception class then it will
   * 'trap' these exceptions and automatically restart the linked actors according to the restart strategy
   * defined by the 'faultHandler'.
   */
  def link(actorRef: ActorRef)

  /**
   * Unlink the actor.
   */
  def unlink(actorRef: ActorRef)

  /**
   * Atomically start and link an actor.
   */
  def startLink(actorRef: ActorRef): ActorRef

  /**
   * Returns the supervisor, if there is one.
   */
  def supervisor: Option[ActorRef]

  /**
   * Akka Java API. <p/>
   * Returns the supervisor, if there is one.
   */
  def getSupervisor: ActorRef = supervisor getOrElse null

  /**
   * Returns an unmodifiable Java Map containing the linked actors,
   * please note that the backing map is thread-safe but not immutable
   */
  def linkedActors: JMap[Uuid, ActorRef]

  /**
   * Java API. <p/>
   * Returns an unmodifiable Java Map containing the linked actors,
   * please note that the backing map is thread-safe but not immutable
   */
  def getLinkedActors: JMap[Uuid, ActorRef] = linkedActors

  /**
   * Abstraction for unification of sender and senderFuture for later reply
   */
  def channel: UntypedChannel = {
    val msg = currentMessage
    if (msg ne null) msg.channel
    else NullChannel
  }

  /*
   * Implementation of ForwardableChannel
   */

  def sendException(ex: Throwable) {}

  def isUsableOnlyOnce = false

  def isUsable = true

  def isReplyable = true

  def canSendException = false

  /**
   * Java API. <p/>
   * Abstraction for unification of sender and senderFuture for later reply
   */
  def getChannel: UntypedChannel = channel

  protected[akka] def invoke(messageHandle: MessageInvocation)

  protected[akka] def postMessageToMailbox(message: Any, channel: UntypedChannel): Unit

  protected[akka] def postMessageToMailboxAndCreateFutureResultWithTimeout(
    message: Any,
<<<<<<< HEAD
    timeout: Timeout,
=======
    timeout: Long,
>>>>>>> 0351858c
    channel: UntypedChannel): Future[Any]

  protected[akka] def actorInstance: AtomicReference[Actor]

  protected[akka] def actor: Actor = actorInstance.get

  protected[akka] def supervisor_=(sup: Option[ActorRef])

  protected[akka] def mailbox: AnyRef

  protected[akka] def mailbox_=(value: AnyRef): AnyRef

  protected[akka] def handleTrapExit(dead: ActorRef, reason: Throwable)

  protected[akka] def restart(reason: Throwable, maxNrOfRetries: Option[Int], withinTimeRange: Option[Int])

  protected[akka] def restartLinkedActors(reason: Throwable, maxNrOfRetries: Option[Int], withinTimeRange: Option[Int])

  override def hashCode: Int = HashCode.hash(HashCode.SEED, uuid)

  override def equals(that: Any): Boolean = {
    that.isInstanceOf[ActorRef] &&
      that.asInstanceOf[ActorRef].uuid == uuid
  }

  override def toString = "Actor[%s:%s]".format(address, uuid)
}

/**
 *  Local (serializable) ActorRef that is used when referencing the Actor on its "home" node.
 *
 * @author <a href="http://jonasboner.com">Jonas Bon&#233;r</a>
 */
class LocalActorRef private[akka] (private[this] val actorFactory: () ⇒ Actor, val address: String)
  extends ActorRef with ScalaActorRef {

  protected[akka] val guard = new ReentrantGuard

  @volatile
  protected[akka] var _futureTimeout: Option[ScheduledFuture[AnyRef]] = None

  @volatile
  private[akka] lazy val _linkedActors = new ConcurrentHashMap[Uuid, ActorRef]

  @volatile
  private[akka] var _supervisor: Option[ActorRef] = None

  @volatile
  private var maxNrOfRetriesCount: Int = 0

  @volatile
  private var restartTimeWindowStartNanos: Long = 0L

  @volatile
  private var _mailbox: AnyRef = _

  @volatile
  private[akka] var _dispatcher: MessageDispatcher = Dispatchers.defaultGlobalDispatcher

  protected[akka] val actorInstance = guard.withGuard {
    new AtomicReference[Actor](newActor)
  }

  def serializerErrorDueTo(reason: String) =
    throw new akka.config.ConfigurationException(
      "Could not create Serializer object [" + this.getClass.getName +
        "]")

  private val serializer: Serializer =
    try { Serialization.serializerFor(this.getClass) } catch { case e: Exception ⇒ serializerErrorDueTo(e.toString) }

  private lazy val replicationStorage: Option[TransactionLog] = {
    import DeploymentConfig._
    val replicationScheme = replicationSchemeFor(Deployer.deploymentFor(address)).getOrElse(Transient)
    if (isReplicated(replicationScheme)) {
      if (isReplicatedWithTransactionLog(replicationScheme)) {
        EventHandler.debug(this, "Creating a transaction log for Actor [%s] with replication strategy [%s]".format(address, replicationScheme))

        Some(transactionLog.newLogFor(_uuid.toString, isWriteBehindReplication(replicationScheme), replicationScheme)) //TODO FIXME @jboner shouldn't this be address?
      } else if (isReplicatedWithDataGrid(replicationScheme)) {
        throw new ConfigurationException("Replication storage type \"data-grid\" is not yet supported")
      } else {
        throw new ConfigurationException("Unknown replication storage type [" + replicationScheme + "]")
      }
    } else None
  }

  // If it was started inside "newActor", initialize it
  if (isRunning) initializeActorInstance

  // used only for deserialization
  private[akka] def this(
    __uuid: Uuid,
    __address: String,
    __timeout: Long,
    __receiveTimeout: Option[Long],
    __lifeCycle: LifeCycle,
    __supervisor: Option[ActorRef],
    __hotswap: Stack[PartialFunction[Any, Unit]],
    __factory: () ⇒ Actor) = {

    this(__factory, __address)

    _uuid = __uuid
    timeout = __timeout
    receiveTimeout = __receiveTimeout
    lifeCycle = __lifeCycle
    _supervisor = __supervisor
    hotswap = __hotswap
    setActorSelfFields(actor, this)
    start()
  }

  // ========= PUBLIC FUNCTIONS =========

  /**
   * Sets the dispatcher for this actor. Needs to be invoked before the actor is started.
   */
  def dispatcher_=(md: MessageDispatcher) {
    guard.withGuard {
      if (!isBeingRestarted) {
        if (!isRunning) _dispatcher = md
        else throw new ActorInitializationException(
          "Can not swap dispatcher for " + toString + " after it has been started")
      }
    }
  }

  /**
   * Get the dispatcher for this actor.
   */
  def dispatcher: MessageDispatcher = _dispatcher

  /**
   * Starts up the actor and its message queue.
   */
  def start(): this.type = guard.withGuard[this.type] {
    if (isShutdown) throw new ActorStartException(
      "Can't restart an actor that has been shut down with 'stop' or 'exit'")
    if (!isRunning) {
      dispatcher.attach(this)

      _status = ActorRefInternals.RUNNING

      // If we are not currently creating this ActorRef instance
      if ((actorInstance ne null) && (actorInstance.get ne null))
        initializeActorInstance

      checkReceiveTimeout //Schedule the initial Receive timeout
    }
    this
  }

  /**
   * Shuts down the actor its dispatcher and message queue.
   */
  def stop() {
    guard.withGuard {
      if (isRunning) {
        receiveTimeout = None
        cancelReceiveTimeout
        dispatcher.detach(this)
        _status = ActorRefInternals.SHUTDOWN
        try {
          val a = actor
          if (Actor.debugLifecycle) EventHandler.debug(a, "stopping")
          a.postStop()
        } finally {
          currentMessage = null
          Actor.registry.unregister(this)

          // This lines can trigger cluster start which makes cluster ZK client hang trying to reconnect indefinitely
          //if (ClusterModule.isEnabled) Actor.remote.unregister(this)

          setActorSelfFields(actorInstance.get, null)
        }
      } //else if (isBeingRestarted) throw new ActorKilledException("Actor [" + toString + "] is being restarted.")

      if (replicationStorage.isDefined) replicationStorage.get.delete()
    }
  }

  /**
   * Links an other actor to this actor. Links are unidirectional and means that a the linking actor will
   * receive a notification if the linked actor has crashed.
   * <p/>
   * If the 'trapExit' member field of the 'faultHandler' has been set to at contain at least one exception class then it will
   * 'trap' these exceptions and automatically restart the linked actors according to the restart strategy
   * defined by the 'faultHandler'.
   * <p/>
   * To be invoked from within the actor itself.
   */
  def link(actorRef: ActorRef) {
    guard.withGuard {
      val actorRefSupervisor = actorRef.supervisor
      val hasSupervisorAlready = actorRefSupervisor.isDefined
      if (hasSupervisorAlready && actorRefSupervisor.get.uuid == uuid) return // we already supervise this guy
      else if (hasSupervisorAlready) throw new IllegalActorStateException(
        "Actor can only have one supervisor [" + actorRef + "], e.g. link(actor) fails")
      else {
        _linkedActors.put(actorRef.uuid, actorRef)
        actorRef.supervisor = Some(this)
      }
    }
    if (Actor.debugLifecycle) EventHandler.debug(actor, "now supervising " + actorRef)
  }

  /**
   * Unlink the actor.
   * <p/>
   * To be invoked from within the actor itself.
   */
  def unlink(actorRef: ActorRef) {
    guard.withGuard {
      if (_linkedActors.remove(actorRef.uuid) eq null)
        throw new IllegalActorStateException("Actor [" + actorRef + "] is not a linked actor, can't unlink")
      actorRef.supervisor = None
      if (Actor.debugLifecycle) EventHandler.debug(actor, "stopped supervising " + actorRef)
    }
  }

  /**
   * Atomically start and link an actor.
   * <p/>
   * To be invoked from within the actor itself.
   */
  def startLink(actorRef: ActorRef): ActorRef = guard.withGuard {
    link(actorRef)
    actorRef.start()
    actorRef
  }

  /**
   * Returns the mailbox.
   */
  def mailbox: AnyRef = _mailbox

  protected[akka] def mailbox_=(value: AnyRef): AnyRef = {
    _mailbox = value; value
  }

  /**
   * Returns the supervisor, if there is one.
   */
  def supervisor: Option[ActorRef] = _supervisor

  // ========= AKKA PROTECTED FUNCTIONS =========
  @throws(classOf[java.io.ObjectStreamException])
  private def writeReplace(): AnyRef = {
    val inetaddr =
      if (ReflectiveAccess.RemoteModule.isEnabled) Actor.remote.address
      else ReflectiveAccess.RemoteModule.configDefaultAddress
    SerializedActorRef(uuid, address, inetaddr.getAddress.getHostAddress, inetaddr.getPort, timeout)
  }

  protected[akka] def supervisor_=(sup: Option[ActorRef]) {
    _supervisor = sup
  }

  protected[akka] def postMessageToMailbox(message: Any, channel: UntypedChannel): Unit =
    dispatcher dispatchMessage new MessageInvocation(this, message, channel)

  protected[akka] def postMessageToMailboxAndCreateFutureResultWithTimeout(
    message: Any,
<<<<<<< HEAD
    timeout: Timeout,
=======
    timeout: Long,
>>>>>>> 0351858c
    channel: UntypedChannel): Future[Any] = {
    val future = channel match {
      case f: ActorPromise ⇒ f
      case _               ⇒ new ActorPromise(timeout)
    }
    dispatcher dispatchMessage new MessageInvocation(this, message, future)
    future
  }

  /**
   * Callback for the dispatcher. This is the single entry point to the user Actor implementation.
   */
  protected[akka] def invoke(messageHandle: MessageInvocation) {
    guard.lock.lock()
    try {
      if (!isShutdown) {
        currentMessage = messageHandle
        try {
          try {
            cancelReceiveTimeout() // FIXME: leave this here?
            actor(messageHandle.message)
            currentMessage = null // reset current message after successful invocation
          } catch {
            case e: InterruptedException ⇒
              handleExceptionInDispatch(e, messageHandle.message)
              throw e
            case e ⇒
              handleExceptionInDispatch(e, messageHandle.message)
          } finally {
            checkReceiveTimeout // Reschedule receive timeout
          }
        } catch {
          case e ⇒
            EventHandler.error(e, actor, messageHandle.message.toString)
            throw e
        }
      } else {
        // throwing away message if actor is shut down, no use throwing an exception in receiving actor's thread, isShutdown is enforced on caller side
      }
    } finally {
      guard.lock.unlock()
      if (replicationStorage.isDefined) replicationStorage.get.recordEntry(messageHandle, this)
    }
  }

  protected[akka] def handleTrapExit(dead: ActorRef, reason: Throwable) {
    faultHandler match {
      case AllForOneStrategy(trapExit, maxRetries, within) if trapExit.exists(_.isAssignableFrom(reason.getClass)) ⇒
        restartLinkedActors(reason, maxRetries, within)

      case OneForOneStrategy(trapExit, maxRetries, within) if trapExit.exists(_.isAssignableFrom(reason.getClass)) ⇒
        dead.restart(reason, maxRetries, within)

      case _ ⇒
        if (_supervisor.isDefined) notifySupervisorWithMessage(Death(this, reason))
        else dead.stop()
    }
  }

  private def requestRestartPermission(maxNrOfRetries: Option[Int], withinTimeRange: Option[Int]): Boolean = {

    val denied = if (maxNrOfRetries.isEmpty && withinTimeRange.isEmpty) {
      //Immortal
      false
    } else if (withinTimeRange.isEmpty) {
      // restrict number of restarts
      val retries = maxNrOfRetriesCount + 1
      maxNrOfRetriesCount = retries //Increment number of retries
      retries > maxNrOfRetries.get
    } else {
      // cannot restart more than N within M timerange
      val retries = maxNrOfRetriesCount + 1

      val windowStart = restartTimeWindowStartNanos
      val now = System.nanoTime
      //We are within the time window if it isn't the first restart, or if the window hasn't closed
      val insideWindow = if (windowStart == 0) true else (now - windowStart) <= TimeUnit.MILLISECONDS.toNanos(withinTimeRange.get)

      if (windowStart == 0 || !insideWindow) //(Re-)set the start of the window
        restartTimeWindowStartNanos = now

      //Reset number of restarts if window has expired, otherwise, increment it
      maxNrOfRetriesCount = if (windowStart != 0 && !insideWindow) 1 else retries //Increment number of retries

      val restartCountLimit = if (maxNrOfRetries.isDefined) maxNrOfRetries.get else 1

      //The actor is dead if it dies X times within the window of restart
      insideWindow && retries > restartCountLimit
    }

    denied == false //If we weren't denied, we have a go
  }

  protected[akka] def restart(reason: Throwable, maxNrOfRetries: Option[Int], withinTimeRange: Option[Int]) {
    def performRestart() {
      val failedActor = actorInstance.get
      if (Actor.debugLifecycle) EventHandler.debug(failedActor, "restarting")
      val message = if (currentMessage ne null) Some(currentMessage.message) else None
      failedActor.preRestart(reason, message)
      val freshActor = newActor
      setActorSelfFields(failedActor, null) // Only null out the references if we could instantiate the new actor
      actorInstance.set(freshActor) // Assign it here so if preStart fails, we can null out the sef-refs next call
      freshActor.preStart()
      freshActor.postRestart(reason)
      if (Actor.debugLifecycle) EventHandler.debug(freshActor, "restarted")
    }

    def tooManyRestarts() {
      notifySupervisorWithMessage(
        MaximumNumberOfRestartsWithinTimeRangeReached(this, maxNrOfRetries, withinTimeRange, reason))
      stop()
    }

    @tailrec
    def attemptRestart() {
      val success = if (requestRestartPermission(maxNrOfRetries, withinTimeRange)) {
        guard.withGuard[Boolean] {
          _status = ActorRefInternals.BEING_RESTARTED

          lifeCycle match {
            case Temporary ⇒
              shutDownTemporaryActor(this, reason)
              true

            case _ ⇒ // either permanent or none where default is permanent
              val success =
                try {
                  performRestart()
                  true
                } catch {
                  case e ⇒
                    EventHandler.error(e, this, "Exception in restart of Actor [%s]".format(toString))
                    false // an error or exception here should trigger a retry
                } finally {
                  currentMessage = null
                }

              if (success) {
                _status = ActorRefInternals.RUNNING
                dispatcher.resume(this)
                restartLinkedActors(reason, maxNrOfRetries, withinTimeRange)
              }
              success
          }
        }
      } else {
        tooManyRestarts()
        true // done
      }

      if (success) () // alles gut
      else attemptRestart()
    }

    attemptRestart() // recur
  }

  protected[akka] def restartLinkedActors(reason: Throwable, maxNrOfRetries: Option[Int], withinTimeRange: Option[Int]) = {
    val i = _linkedActors.values.iterator
    while (i.hasNext) {
      val actorRef = i.next
      actorRef.lifeCycle match {
        // either permanent or none where default is permanent
        case Temporary ⇒ shutDownTemporaryActor(actorRef, reason)
        case _         ⇒ actorRef.restart(reason, maxNrOfRetries, withinTimeRange)
      }
    }
  }

  def linkedActors: JMap[Uuid, ActorRef] = java.util.Collections.unmodifiableMap(_linkedActors)

  // ========= PRIVATE FUNCTIONS =========

  private[this] def newActor: Actor = {
    import Actor.{ actorRefInCreation ⇒ refStack }
    val stackBefore = refStack.get
    refStack.set(stackBefore.push(this))
    try {
      if (_status == ActorRefInternals.BEING_RESTARTED) {
        val a = actor
        val fresh = try a.freshInstance catch {
          case e ⇒
            EventHandler.error(e, a, "freshInstance() failed, falling back to initial actor factory")
            None
        }
        fresh match {
          case Some(ref) ⇒ ref
          case None      ⇒ actorFactory()
        }
      } else {
        actorFactory()
      }
    } finally {
      val stackAfter = refStack.get
      if (stackAfter.nonEmpty)
        refStack.set(if (stackAfter.head eq null) stackAfter.pop.pop else stackAfter.pop) //pop null marker plus self
    }
  } match {
    case null  ⇒ throw new ActorInitializationException("Actor instance passed to ActorRef can not be 'null'")
    case valid ⇒ valid
  }

  private def shutDownTemporaryActor(temporaryActor: ActorRef, reason: Throwable) {
    temporaryActor.stop()
    _linkedActors.remove(temporaryActor.uuid) // remove the temporary actor
    // when this comes down through the handleTrapExit path, we get here when the temp actor is restarted
    notifySupervisorWithMessage(MaximumNumberOfRestartsWithinTimeRangeReached(temporaryActor, Some(0), None, reason))
    // if last temporary actor is gone, then unlink me from supervisor
    if (_linkedActors.isEmpty) notifySupervisorWithMessage(UnlinkAndStop(this))
    true
  }

  private def handleExceptionInDispatch(reason: Throwable, message: Any) {
    EventHandler.error(reason, this, message.toString)

    //Prevent any further messages to be processed until the actor has been restarted
    dispatcher.suspend(this)

    channel.sendException(reason)

    if (supervisor.isDefined) notifySupervisorWithMessage(Death(this, reason))
    else {
      lifeCycle match {
        case Temporary ⇒ shutDownTemporaryActor(this, reason)
        case _         ⇒ dispatcher.resume(this) //Resume processing for this actor
      }
    }
  }

  private def notifySupervisorWithMessage(notification: LifeCycleMessage) {
    // FIXME to fix supervisor restart of remote actor for oneway calls, inject a supervisor proxy that can send notification back to client
    _supervisor.foreach { sup ⇒
      if (sup.isShutdown) {
        // if supervisor is shut down, game over for all linked actors
        //Scoped stop all linked actors, to avoid leaking the 'i' val
        {
          val i = _linkedActors.values.iterator
          while (i.hasNext) {
            i.next.stop()
            i.remove
          }
        }
        //Stop the actor itself
        stop
      } else sup ! notification // else notify supervisor
    }
  }

  private def setActorSelfFields(actor: Actor, value: ActorRef) {

    @tailrec
    def lookupAndSetSelfFields(clazz: Class[_], actor: Actor, value: ActorRef): Boolean = {
      val success = try {
        val selfField = clazz.getDeclaredField("self")
        val someSelfField = clazz.getDeclaredField("someSelf")
        selfField.setAccessible(true)
        someSelfField.setAccessible(true)
        selfField.set(actor, value)
        someSelfField.set(actor, if (value ne null) Some(value) else null)
        true
      } catch {
        case e: NoSuchFieldException ⇒ false
      }

      if (success) true
      else {
        val parent = clazz.getSuperclass
        if (parent eq null)
          throw new IllegalActorStateException(toString + " is not an Actor since it have not mixed in the 'Actor' trait")
        lookupAndSetSelfFields(parent, actor, value)
      }
    }

    lookupAndSetSelfFields(actor.getClass, actor, value)
  }

  private def initializeActorInstance() {
    val a = actor
    if (Actor.debugLifecycle) EventHandler.debug(a, "started")
    a.preStart() // run actor preStart
    Actor.registry.register(this)
  }

  protected[akka] def checkReceiveTimeout() {
    cancelReceiveTimeout()
    if (receiveTimeout.isDefined && dispatcher.mailboxIsEmpty(this)) {
      //Only reschedule if desired and there are currently no more messages to be processed
      _futureTimeout = Some(Scheduler.scheduleOnce(this, ReceiveTimeout, receiveTimeout.get, TimeUnit.MILLISECONDS))
    }
  }

  protected[akka] def cancelReceiveTimeout() {
    if (_futureTimeout.isDefined) {
      _futureTimeout.get.cancel(true)
      _futureTimeout = None
    }
  }
}

/**
 * System messages for RemoteActorRef.
 *
 * @author <a href="http://jonasboner.com">Jonas Bon&#233;r</a>
 */
object RemoteActorSystemMessage {
  val Stop = "RemoteActorRef:stop".intern
}

/**
 * Remote ActorRef that is used when referencing the Actor on a different node than its "home" node.
 * This reference is network-aware (remembers its origin) and immutable.
 *
 * @author <a href="http://jonasboner.com">Jonas Bon&#233;r</a>
 */
private[akka] case class RemoteActorRef private[akka] (
  val remoteAddress: InetSocketAddress,
  val address: String,
  _timeout: Long,
  loader: Option[ClassLoader])
  extends ActorRef with ScalaActorRef {

  ClusterModule.ensureEnabled()

  timeout = _timeout

  start()

  def postMessageToMailbox(message: Any, channel: UntypedChannel): Unit = {
    val chSender = channel match {
      case ref: ActorRef ⇒ Some(ref)
      case _             ⇒ None
    }
    Actor.remote.send[Any](message, chSender, None, remoteAddress, timeout, true, this, loader)
  }

  def postMessageToMailboxAndCreateFutureResultWithTimeout(
    message: Any,
<<<<<<< HEAD
    timeout: Timeout,
=======
    timeout: Long,
>>>>>>> 0351858c
    channel: UntypedChannel): Future[Any] = {
    val chSender = channel match {
      case ref: ActorRef ⇒ Some(ref)
      case _             ⇒ None
    }
    val chFuture = channel match {
      case f: Promise[_] ⇒ Some(f.asInstanceOf[Promise[Any]])
      case _             ⇒ None
    }
    val future = Actor.remote.send[Any](message, chSender, chFuture, remoteAddress, timeout.duration.toMillis, false, this, loader)
    if (future.isDefined) ActorPromise(future.get)
    else throw new IllegalActorStateException("Expected a future from remote call to actor " + toString)
  }

  def start(): this.type = synchronized[this.type] {
    if (_status == ActorRefInternals.UNSTARTED)
      _status = ActorRefInternals.RUNNING
    this
  }

  def stop() {
    synchronized {
      if (_status == ActorRefInternals.RUNNING) {
        _status = ActorRefInternals.SHUTDOWN
        postMessageToMailbox(RemoteActorSystemMessage.Stop, None)
      }
    }
  }

  @throws(classOf[java.io.ObjectStreamException])
  private def writeReplace(): AnyRef = {
    SerializedActorRef(uuid, address, remoteAddress.getAddress.getHostAddress, remoteAddress.getPort, timeout)
  }

  // ==== NOT SUPPORTED ====
  def dispatcher_=(md: MessageDispatcher) {
    unsupported
  }

  def dispatcher: MessageDispatcher = unsupported

  def link(actorRef: ActorRef) {
    unsupported
  }

  def unlink(actorRef: ActorRef) {
    unsupported
  }

  def startLink(actorRef: ActorRef): ActorRef = unsupported

  def supervisor: Option[ActorRef] = unsupported

  def linkedActors: JMap[Uuid, ActorRef] = unsupported

  protected[akka] def mailbox: AnyRef = unsupported

  protected[akka] def mailbox_=(value: AnyRef): AnyRef = unsupported

  protected[akka] def handleTrapExit(dead: ActorRef, reason: Throwable) {
    unsupported
  }

  protected[akka] def restart(reason: Throwable, maxNrOfRetries: Option[Int], withinTimeRange: Option[Int]) {
    unsupported
  }

  protected[akka] def restartLinkedActors(reason: Throwable, maxNrOfRetries: Option[Int], withinTimeRange: Option[Int]) {
    unsupported
  }

  protected[akka] def invoke(messageHandle: MessageInvocation) {
    unsupported
  }

  protected[akka] def supervisor_=(sup: Option[ActorRef]) {
    unsupported
  }

  protected[akka] def actorInstance: AtomicReference[Actor] = unsupported

  private def unsupported = throw new UnsupportedOperationException("Not supported for RemoteActorRef")
}

/**
 * This trait represents the common (external) methods for all ActorRefs
 * Needed because implicit conversions aren't applied when instance imports are used
 *
 * i.e.
 * var self: ScalaActorRef = ...
 * import self._
 * //can't call ActorRef methods here unless they are declared in a common
 * //superclass, which ActorRefShared is.
 */
trait ActorRefShared {

  /**
   * Returns the address for the actor.
   */
  def address: String

  /**
   * Returns the uuid for the actor.
   */
  def uuid: Uuid
}

/**
 * This trait represents the Scala Actor API
 * There are implicit conversions in ../actor/Implicits.scala
 * from ActorRef -> ScalaActorRef and back
 */
trait ScalaActorRef extends ActorRefShared with ForwardableChannel {
  ref: ActorRef ⇒

  /**
   * Address for actor, must be a unique one.
   */
  def address: String

  /**
   * User overridable callback/setting.
   * <p/>
   * Defines the life-cycle for a supervised actor.
   */
  @volatile
  @BeanProperty
  var lifeCycle: LifeCycle = UndefinedLifeCycle

  /**
   * User overridable callback/setting.
   * <p/>
   *  Don't forget to supply a List of exception types to intercept (trapExit)
   * <p/>
   * Can be one of:
   * <pre>
   *  faultHandler = AllForOneStrategy(trapExit = List(classOf[Exception]), maxNrOfRetries, withinTimeRange)
   * </pre>
   * Or:
   * <pre>
   *  faultHandler = OneForOneStrategy(trapExit = List(classOf[Exception]), maxNrOfRetries, withinTimeRange)
   * </pre>
   */
  @volatile
  @BeanProperty
  var faultHandler: FaultHandlingStrategy = NoFaultHandlingStrategy

  /**
   * The reference sender Actor of the last received message.
   * Is defined if the message was sent from another Actor, else None.
   */
  @deprecated("will be removed in 2.0, use channel instead", "1.2")
  def sender: Option[ActorRef] = {
    val msg = currentMessage
    if (msg eq null) None
    else msg.channel match {
      case ref: ActorRef ⇒ Some(ref)
      case _             ⇒ None
    }
  }

  /**
   * The reference sender future of the last received message.
   * Is defined if the message was sent with sent with '?'/'ask', else None.
   */
  @deprecated("will be removed in 2.0, use channel instead", "1.2")
  def senderFuture(): Option[Promise[Any]] = {
    val msg = currentMessage
    if (msg eq null) None
    else msg.channel match {
      case f: ActorPromise ⇒ Some(f)
      case _               ⇒ None
    }
  }

  /**
   * Sends a one-way asynchronous message. E.g. fire-and-forget semantics.
   * <p/>
   *
   * If invoked from within an actor then the actor reference is implicitly passed on as the implicit 'sender' argument.
   * <p/>
   *
   * This actor 'sender' reference is then available in the receiving actor in the 'sender' member variable,
   * if invoked from within an Actor. If not then no sender is available.
   * <pre>
   *   actor ! message
   * </pre>
   * <p/>
   */
  def !(message: Any)(implicit channel: UntypedChannel): Unit = {
    if (isRunning) postMessageToMailbox(message, channel)
    else throw new ActorInitializationException(
      "Actor has not been started, you need to invoke 'actor.start()' before using it")
  }

  /**
   * Sends a message asynchronously, returning a future which may eventually hold the reply.
   */
  def ?(message: Any)(implicit channel: UntypedChannel, timeout: Timeout): Future[Any] = {
    //todo: so it can happen that a message is posted after the actor has been shut down (the isRunning and postMessageToMailboxAndCreateFutureResultWithTimeout
    //are not atomic.
    if (isRunning) {
      postMessageToMailboxAndCreateFutureResultWithTimeout(message, timeout, channel)
      //todo: there is no after check if the running state is still true.. so no 'repairing'
    } else throw new ActorInitializationException(
      "Actor has not been started, you need to invoke 'actor.start()' before using it")
  }

  def ?(message: Any, timeout: Timeout)(implicit channel: UntypedChannel): Future[Any] = ?(message)(channel, timeout)

  /**
   * Forwards the message and passes the original sender actor as the sender.
   * <p/>
   * Works with '!' and '?'/'ask'.
   */
  def forward(message: Any)(implicit channel: ForwardableChannel) = {
    //todo: so it can happen that a message is posted after the actor has been shut down (the isRunning and postMessageToMailbox
    //are not atomic.
    if (isRunning) {
      postMessageToMailbox(message, channel.channel)
      //todo: there is no after check if the running state is still true.. so no 'repairing'
    } else throw new ActorInitializationException(
      "Actor has not been started, you need to invoke 'actor.start()' before using it")
  }
}

case class SerializedActorRef(uuid: Uuid,
                              address: String,
                              hostname: String,
                              port: Int,
                              timeout: Long) {
  @throws(classOf[java.io.ObjectStreamException])
  def readResolve(): AnyRef = Actor.registry.local.actorFor(uuid) match {
    case Some(actor) ⇒ actor
    case None ⇒
      if (ReflectiveAccess.RemoteModule.isEnabled)
        RemoteActorRef(new InetSocketAddress(hostname, port), address, timeout, None)
      else
        throw new IllegalStateException(
          "Trying to deserialize ActorRef [" + this +
            "] but it's not found in the local registry and remoting is not enabled.")
  }
}<|MERGE_RESOLUTION|>--- conflicted
+++ resolved
@@ -410,11 +410,7 @@
 
   protected[akka] def postMessageToMailboxAndCreateFutureResultWithTimeout(
     message: Any,
-<<<<<<< HEAD
     timeout: Timeout,
-=======
-    timeout: Long,
->>>>>>> 0351858c
     channel: UntypedChannel): Future[Any]
 
   protected[akka] def actorInstance: AtomicReference[Actor]
@@ -679,11 +675,7 @@
 
   protected[akka] def postMessageToMailboxAndCreateFutureResultWithTimeout(
     message: Any,
-<<<<<<< HEAD
     timeout: Timeout,
-=======
-    timeout: Long,
->>>>>>> 0351858c
     channel: UntypedChannel): Future[Any] = {
     val future = channel match {
       case f: ActorPromise ⇒ f
@@ -1021,11 +1013,7 @@
 
   def postMessageToMailboxAndCreateFutureResultWithTimeout(
     message: Any,
-<<<<<<< HEAD
     timeout: Timeout,
-=======
-    timeout: Long,
->>>>>>> 0351858c
     channel: UntypedChannel): Future[Any] = {
     val chSender = channel match {
       case ref: ActorRef ⇒ Some(ref)
