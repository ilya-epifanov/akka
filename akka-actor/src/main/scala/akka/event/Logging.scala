--- conflicted
+++ resolved
@@ -648,12 +648,8 @@
    * <code>akka.stdout-loglevel</code> in <code>akka.conf</code>.
    */
   class StandardOutLogger extends MinimalActorRef with StdOutLogger {
-<<<<<<< HEAD
     val path: ActorPath = new RootActorPath(Address("akka", "all-systems"), "/StandardOutLogger")
-=======
-    val path: ActorPath = new RootActorPath(LocalAddress("all-systems"), "/StandardOutLogger")
     def provider: ActorRefProvider = throw new UnsupportedOperationException("StandardOutLogger does not provide")
->>>>>>> 5f4d566a
     override val toString = "StandardOutLogger"
     override def !(message: Any)(implicit sender: ActorRef = null): Unit = print(message)
   }
