/**
 *  Copyright (C) 2009-2011 Typesafe Inc. <http://www.typesafe.com>
 */
package akka.event

import akka.actor.{ ActorRef, Actor, Props, ActorSystemImpl, Terminated, ActorSystem, simpleName }
import akka.util.Subclassification
import java.util.concurrent.atomic.AtomicInteger

object EventStream {
  implicit def fromActorSystem(system: ActorSystem) = system.eventStream
  val generation = new AtomicInteger
}

class A(x: Int = 0) extends Exception("x=" + x)
class B extends A

class EventStream(debug: Boolean = false) extends LoggingBus with SubchannelClassification {

  type Event = AnyRef
  type Classifier = Class[_]

  val subclassification = new Subclassification[Class[_]] {
    def isEqual(x: Class[_], y: Class[_]) = x == y
    def isSubclass(x: Class[_], y: Class[_]) = y isAssignableFrom x
  }

  protected def classify(event: AnyRef): Class[_] = event.getClass

  protected def publish(event: AnyRef, subscriber: ActorRef) = {
    if (subscriber.isTerminated) unsubscribe(subscriber)
    else subscriber ! event
  }

  override def subscribe(subscriber: ActorRef, channel: Class[_]): Boolean = {
    if (debug) publish(Logging.Debug(simpleName(this), "subscribing " + subscriber + " to channel " + channel))
    super.subscribe(subscriber, channel)
  }

  override def unsubscribe(subscriber: ActorRef, channel: Class[_]): Boolean = {
    val ret = super.unsubscribe(subscriber, channel)
    if (debug) publish(Logging.Debug(simpleName(this), "unsubscribing " + subscriber + " from channel " + channel))
    ret
  }

  override def unsubscribe(subscriber: ActorRef) {
    super.unsubscribe(subscriber)
<<<<<<< HEAD
  }

  def start(system: ActorSystemImpl) {
    reaper = system.systemActorOf(Props(new Actor {
      def receive = {
        case ref: ActorRef   ⇒ context.watch(ref)
        case Terminated(ref) ⇒ unsubscribe(ref)
      }
    }), "MainBusReaper")
    subscribers foreach (reaper ! _)
=======
    if (debug) publish(Logging.Debug(simpleName(this), "unsubscribing " + subscriber + " from all channels"))
>>>>>>> d6fc97c4
  }

}<|MERGE_RESOLUTION|>--- conflicted
+++ resolved
@@ -45,20 +45,7 @@
 
   override def unsubscribe(subscriber: ActorRef) {
     super.unsubscribe(subscriber)
-<<<<<<< HEAD
-  }
-
-  def start(system: ActorSystemImpl) {
-    reaper = system.systemActorOf(Props(new Actor {
-      def receive = {
-        case ref: ActorRef   ⇒ context.watch(ref)
-        case Terminated(ref) ⇒ unsubscribe(ref)
-      }
-    }), "MainBusReaper")
-    subscribers foreach (reaper ! _)
-=======
     if (debug) publish(Logging.Debug(simpleName(this), "unsubscribing " + subscriber + " from all channels"))
->>>>>>> d6fc97c4
   }
 
 }