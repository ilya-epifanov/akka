--- conflicted
+++ resolved
@@ -14,15 +14,6 @@
   import Ticket669Spec._
 
   override def beforeAll = Thread.interrupted() //remove interrupted status.
-
-  override def afterAll = {
-<<<<<<< HEAD
-    app.registry.local.shutdownAll
-=======
-    // app.registry.local.shutdownAll
-    akka.event.EventHandler.start()
->>>>>>> 317b8bc0
-  }
 
   "A supervised actor with lifecycle PERMANENT" should {
     "be able to reply on failure during preRestart" in {
